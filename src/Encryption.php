--- conflicted
+++ resolved
@@ -62,8 +62,7 @@
         $userPublicKeyObject = $generator->getPublicKeyFrom($pointUserPublicKey->getX(), $pointUserPublicKey->getY(), $generator->getOrder());
 
         // get shared secret from user public key and local private key
-        $localPrivateSecret = $localPrivateKeyObject->getSecret();
-        $sharedSecret = hex2bin($math->decHex(gmp_strval($userPublicKeyObject->getPoint()->mul($localPrivateSecret)->getX())));
+        $sharedSecret = hex2bin($math->decHex(gmp_strval($userPublicKeyObject->getPoint()->mul($localPrivateKeyObject->getSecret())->getX())));
 
         // generate salt
         $salt = openssl_random_pseudo_bytes(16);
@@ -170,14 +169,9 @@
      *
      * @throws \ErrorException
      */
-<<<<<<< HEAD
     private static function createInfo($type, $context)
     {
-        if (Utils::safe_strlen($context) !== 135) {
-=======
-    private static function createInfo($type, $context) {
         if (Utils::safeStrlen($context) !== 135) {
->>>>>>> dd1da44e
             throw new \ErrorException('Context argument has invalid size');
         }
 
