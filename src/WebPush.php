--- conflicted
+++ resolved
@@ -164,25 +164,17 @@
      */
     private function encrypt($userPublicKey, $payload)
     {
-<<<<<<< HEAD
         // initialize utilities
         $math = EccFactory::getAdapter();
         $keySerializer = new UncompressedPointSerializer($math);
         $curveGenerator = EccFactory::getNistCurves()->generator256();
         $curve = EccFactory::getNistCurves()->curve256();
-=======
-        $headers = array(
-            'Content-Length' => 0,
-            'TTL' => $this->TTL,
-        );
->>>>>>> eb5902d1
 
         // get local key pair
         $localPrivateKeyObject = $curveGenerator->createPrivateKey();
         $localPublicKeyObject = $localPrivateKeyObject->getPublicKey();
         $localPublicKey = base64_encode(hex2bin($keySerializer->serialize($localPublicKeyObject->getPoint())));
 
-<<<<<<< HEAD
         // get user public key object
         $userPublicKeyObject = new PublicKey($math, $curveGenerator, $keySerializer->unserialize($curve, bin2hex(base64_decode($userPublicKey))));
 
@@ -208,8 +200,6 @@
 
     private function sendToStandardEndpoints(array $notifications)
     {
-=======
->>>>>>> eb5902d1
         $responses = array();
         /** @var Notification $notification */
         foreach ($notifications as $notification) {
@@ -225,19 +215,17 @@
                     'Encryption-Key' => 'keyid=p256dh;dh='.$encrypted['localPublicKey'],
                     'Encryption' => 'keyid=p256dh;salt='.$encrypted['salt'],
                     'Content-Encoding' => 'aesgcm128',
+                    'TTL' => $this->TTL,
                 );
 
                 $content = $encrypted['cipherText'];
             } else {
                 $headers = array(
                     'Content-Length' => 0,
+                    'TTL' => $this->TTL,
                 );
 
                 $content = '';
-            }
-
-            if (isset($this->TTL)) {
-                $headers['TTL'] = $this->TTL;
             }
 
             $responses[] = $this->sendRequest($notification->getEndpoint(), $headers, $content);
